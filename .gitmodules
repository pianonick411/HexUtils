--- conflicted
+++ resolved
@@ -1,7 +1,3 @@
 [submodule "JHUGenMELA"]
 	path = JHUGenMELA
-<<<<<<< HEAD
-	url = https://github.com/hexutils/JHUGenMELA.git
-=======
-	url = https://github.com/JHUGen/JHUGenMELA
->>>>>>> 6bb54ec3
+  url = https://github.com/hexutils/JHUGenMELA.git